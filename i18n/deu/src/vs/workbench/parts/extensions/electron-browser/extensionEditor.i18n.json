--- conflicted
+++ resolved
@@ -34,13 +34,9 @@
 	"debuggers": "Debugger ({0})",
 	"debugger name": "Name",
 	"debugger type": "Typ",
-<<<<<<< HEAD
-	"view container id": "ID",
-=======
 	"viewContainers": "Container anzeigen ({0})",
 	"view container id": "ID",
 	"view container title": "Titel",
->>>>>>> 8647b7c1
 	"view container location": "Wo",
 	"views": "Ansichten ({0})",
 	"view id": "ID",
