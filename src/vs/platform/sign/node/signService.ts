--- conflicted
+++ resolved
@@ -3,6 +3,7 @@
  *  Licensed under the MIT License. See License.txt in the project root for license information.
  *--------------------------------------------------------------------------------------------*/
 
+import { importAMDNodeModule } from 'vs/amdX';
 import { AbstractSignService, IVsdaValidator } from 'vs/platform/sign/common/abstractSignService';
 import { ISignService } from 'vs/platform/sign/common/sign';
 
@@ -36,10 +37,6 @@
 		// ESM-uncomment-end
 
 		// ESM-comment-begin
-<<<<<<< HEAD
-		const { importAMDNodeModule } = await import('vs/amdX');
-=======
->>>>>>> f430a63a
 		return importAMDNodeModule('vsda', 'index.js');
 		// ESM-comment-end
 	}
