/*---------------------------------------------------------------------------------------------
 *  Copyright (c) Microsoft Corporation. All rights reserved.
 *  Licensed under the MIT License. See License.txt in the project root for license information.
 *--------------------------------------------------------------------------------------------*/

import * as nativeWatchdog from 'native-watchdog';
import * as net from 'net';
import * as minimist from 'minimist';
import * as performance from 'vs/base/common/performance';
import { isCancellationError, onUnexpectedError } from 'vs/base/common/errors';
import { Event } from 'vs/base/common/event';
import { IMessagePassingProtocol } from 'vs/base/parts/ipc/common/ipc';
import { PersistentProtocol, ProtocolConstants, BufferedEmitter } from 'vs/base/parts/ipc/common/ipc.net';
import { NodeSocket, WebSocketNodeSocket } from 'vs/base/parts/ipc/node/ipc.net';
import product from 'vs/platform/product/common/product';
import { MessageType, createMessageOfType, isMessageOfType, IExtHostSocketMessage, IExtHostReadyMessage, IExtHostReduceGraceTimeMessage, ExtensionHostExitCode, IExtensionHostInitData } from 'vs/workbench/services/extensions/common/extensionHostProtocol';
import { ExtensionHostMain, IExitFn } from 'vs/workbench/api/common/extensionHostMain';
import { VSBuffer } from 'vs/base/common/buffer';
import { IURITransformer } from 'vs/base/common/uriIpc';
import { Promises } from 'vs/base/node/pfs';
import { realpath } from 'vs/base/node/extpath';
import { IHostUtils } from 'vs/workbench/api/common/extHostExtensionService';
import { ProcessTimeRunOnceScheduler } from 'vs/base/common/async';
import { boolean } from 'vs/editor/common/config/editorOptions';
import { createURITransformer } from 'vs/workbench/api/node/uriTransformer';
import { ExtHostConnectionType, readExtHostConnection } from 'vs/workbench/services/extensions/common/extensionHostEnv';

import 'vs/workbench/api/common/extHost.common.services';
import 'vs/workbench/api/node/extHost.node.services';

<<<<<<< HEAD
=======
// TODO this is a layer breaker for types only provided in Electron
import type { MessagePortMain } from 'electron';
import type { UtilityNodeJSProcess } from 'vs/base/parts/sandbox/node/electronTypes';
>>>>>>> 93384f37

interface ParsedExtHostArgs {
	transformURIs?: boolean;
	skipWorkspaceStorageLock?: boolean;
	useHostProxy?: 'true' | 'false'; // use a string, as undefined is also a valid value
}

// workaround for https://github.com/microsoft/vscode/issues/85490
// remove --inspect-port=0 after start so that it doesn't trigger LSP debugging
(function removeInspectPort() {
	for (let i = 0; i < process.execArgv.length; i++) {
		if (process.execArgv[i] === '--inspect-port=0') {
			process.execArgv.splice(i, 1);
			i--;
		}
	}
})();

const args = minimist(process.argv.slice(2), {
	boolean: [
		'transformURIs',
		'skipWorkspaceStorageLock'
	],
	string: [
		'useHostProxy' // 'true' | 'false' | undefined
	]
}) as ParsedExtHostArgs;

// With Electron 2.x and node.js 8.x the "natives" module
// can cause a native crash (see https://github.com/nodejs/node/issues/19891 and
// https://github.com/electron/electron/issues/10905). To prevent this from
// happening we essentially blocklist this module from getting loaded in any
// extension by patching the node require() function.
(function () {
	const Module = globalThis._VSCODE_NODE_MODULES.module as any;
	const originalLoad = Module._load;

	Module._load = function (request: string) {
		if (request === 'natives') {
			throw new Error('Either the extension or an NPM dependency is using the [unsupported "natives" node module](https://go.microsoft.com/fwlink/?linkid=871887).');
		}

		return originalLoad.apply(this, arguments);
	};
})();

// custom process.exit logic...
const nativeExit: IExitFn = process.exit.bind(process);
function patchProcess(allowExit: boolean) {
	process.exit = function (code?: number) {
		if (allowExit) {
			nativeExit(code);
		} else {
			const err = new Error('An extension called process.exit() and this was prevented.');
			console.warn(err.stack);
		}
	} as (code?: number) => never;

	// override Electron's process.crash() method
	process.crash = function () {
		const err = new Error('An extension called process.crash() and this was prevented.');
		console.warn(err.stack);
	};

	// Set ELECTRON_RUN_AS_NODE environment variable for extensions that use
	// child_process.spawn with process.execPath and expect to run as node process
	// on the desktop.
	// Refs https://github.com/microsoft/vscode/issues/151012#issuecomment-1156593228
	process.env['ELECTRON_RUN_AS_NODE'] = '1';
}

interface IRendererConnection {
	protocol: IMessagePassingProtocol;
	initData: IExtensionHostInitData;
}

// This calls exit directly in case the initialization is not finished and we need to exit
// Otherwise, if initialization completed we go to extensionHostMain.terminate()
let onTerminate = function (reason: string) {
	nativeExit();
};

function _createExtHostProtocol(): Promise<IMessagePassingProtocol> {
	const extHostConnection = readExtHostConnection(process.env);

	if (extHostConnection.type === ExtHostConnectionType.MessagePort) {

		return new Promise<IMessagePassingProtocol>((resolve, reject) => {

			const withPorts = (ports: MessagePortMain[]) => {
				const port = ports[0];
				const onMessage = new BufferedEmitter<VSBuffer>();
				port.on('message', (e) => onMessage.fire(VSBuffer.wrap(e.data)));
				port.on('close', () => {
					onTerminate('renderer closed the MessagePort');
				});
				port.start();

				resolve({
					onMessage: onMessage.event,
					send: message => port.postMessage(message.buffer)
				});
			};

			(process as UtilityNodeJSProcess).parentPort.on('message', (e: Electron.MessageEvent) => withPorts(e.ports));
		});

	} else if (extHostConnection.type === ExtHostConnectionType.Socket) {

		return new Promise<PersistentProtocol>((resolve, reject) => {

			let protocol: PersistentProtocol | null = null;

			const timer = setTimeout(() => {
				onTerminate('VSCODE_EXTHOST_IPC_SOCKET timeout');
			}, 60000);

			const reconnectionGraceTime = ProtocolConstants.ReconnectionGraceTime;
			const reconnectionShortGraceTime = ProtocolConstants.ReconnectionShortGraceTime;
			const disconnectRunner1 = new ProcessTimeRunOnceScheduler(() => onTerminate('renderer disconnected for too long (1)'), reconnectionGraceTime);
			const disconnectRunner2 = new ProcessTimeRunOnceScheduler(() => onTerminate('renderer disconnected for too long (2)'), reconnectionShortGraceTime);

			process.on('message', (msg: IExtHostSocketMessage | IExtHostReduceGraceTimeMessage, handle: net.Socket) => {
				if (msg && msg.type === 'VSCODE_EXTHOST_IPC_SOCKET') {
					// Disable Nagle's algorithm. We also do this on the server process,
					// but nodejs doesn't document if this option is transferred with the socket
					handle.setNoDelay(true);

					const initialDataChunk = VSBuffer.wrap(Buffer.from(msg.initialDataChunk, 'base64'));
					let socket: NodeSocket | WebSocketNodeSocket;
					if (msg.skipWebSocketFrames) {
						socket = new NodeSocket(handle, 'extHost-socket');
					} else {
						const inflateBytes = VSBuffer.wrap(Buffer.from(msg.inflateBytes, 'base64'));
						socket = new WebSocketNodeSocket(new NodeSocket(handle, 'extHost-socket'), msg.permessageDeflate, inflateBytes, false);
					}
					if (protocol) {
						// reconnection case
						disconnectRunner1.cancel();
						disconnectRunner2.cancel();
						protocol.beginAcceptReconnection(socket, initialDataChunk);
						protocol.endAcceptReconnection();
						protocol.sendResume();
					} else {
						clearTimeout(timer);
						protocol = new PersistentProtocol({ socket, initialChunk: initialDataChunk });
						protocol.sendResume();
						protocol.onDidDispose(() => onTerminate('renderer disconnected'));
						resolve(protocol);

						// Wait for rich client to reconnect
						protocol.onSocketClose(() => {
							// The socket has closed, let's give the renderer a certain amount of time to reconnect
							disconnectRunner1.schedule();
						});
					}
				}
				if (msg && msg.type === 'VSCODE_EXTHOST_IPC_REDUCE_GRACE_TIME') {
					if (disconnectRunner2.isScheduled()) {
						// we are disconnected and already running the short reconnection timer
						return;
					}
					if (disconnectRunner1.isScheduled()) {
						// we are disconnected and running the long reconnection timer
						disconnectRunner2.schedule();
					}
				}
			});

			// Now that we have managed to install a message listener, ask the other side to send us the socket
			const req: IExtHostReadyMessage = { type: 'VSCODE_EXTHOST_IPC_READY' };
			process.send?.(req);
		});

	} else {

		const pipeName = extHostConnection.pipeName;

		return new Promise<PersistentProtocol>((resolve, reject) => {

			const socket = net.createConnection(pipeName, () => {
				socket.removeListener('error', reject);
				const protocol = new PersistentProtocol({ socket: new NodeSocket(socket, 'extHost-renderer') });
				protocol.sendResume();
				resolve(protocol);
			});
			socket.once('error', reject);

			socket.on('close', () => {
				onTerminate('renderer closed the socket');
			});
		});
	}
}

async function createExtHostProtocol(): Promise<IMessagePassingProtocol> {

	const protocol = await _createExtHostProtocol();

	return new class implements IMessagePassingProtocol {

		private readonly _onMessage = new BufferedEmitter<VSBuffer>();
		readonly onMessage: Event<VSBuffer> = this._onMessage.event;

		private _terminating: boolean;

		constructor() {
			this._terminating = false;
			protocol.onMessage((msg) => {
				if (isMessageOfType(msg, MessageType.Terminate)) {
					this._terminating = true;
					onTerminate('received terminate message from renderer');
				} else {
					this._onMessage.fire(msg);
				}
			});
		}

		send(msg: any): void {
			if (!this._terminating) {
				protocol.send(msg);
			}
		}

		async drain(): Promise<void> {
			if (protocol.drain) {
				return protocol.drain();
			}
		}
	};
}

function connectToRenderer(protocol: IMessagePassingProtocol): Promise<IRendererConnection> {
	return new Promise<IRendererConnection>((c) => {

		// Listen init data message
		const first = protocol.onMessage(raw => {
			first.dispose();

			const initData = <IExtensionHostInitData>JSON.parse(raw.toString());

			const rendererCommit = initData.commit;
			const myCommit = product.commit;

			if (rendererCommit && myCommit) {
				// Running in the built version where commits are defined
				if (rendererCommit !== myCommit) {
					nativeExit(ExtensionHostExitCode.VersionMismatch);
				}
			}

			if (initData.parentPid) {
				// Kill oneself if one's parent dies. Much drama.
				let epermErrors = 0;
				setInterval(function () {
					try {
						process.kill(initData.parentPid, 0); // throws an exception if the main process doesn't exist anymore.
						epermErrors = 0;
					} catch (e) {
						if (e && e.code === 'EPERM') {
							// Even if the parent process is still alive,
							// some antivirus software can lead to an EPERM error to be thrown here.
							// Let's terminate only if we get 3 consecutive EPERM errors.
							epermErrors++;
							if (epermErrors >= 3) {
								onTerminate(`parent process ${initData.parentPid} does not exist anymore (3 x EPERM): ${e.message} (code: ${e.code}) (errno: ${e.errno})`);
							}
						} else {
							onTerminate(`parent process ${initData.parentPid} does not exist anymore: ${e.message} (code: ${e.code}) (errno: ${e.errno})`);
						}
					}
				}, 1000);

				// In certain cases, the event loop can become busy and never yield
				// e.g. while-true or process.nextTick endless loops
				// So also use the native node module to do it from a separate thread
				let watchdog: typeof nativeWatchdog;
				try {
					watchdog = globalThis._VSCODE_NODE_MODULES['native-watchdog'];
					watchdog.start(initData.parentPid);
				} catch (err) {
					// no problem...
					onUnexpectedError(err);
				}
			}

			// Tell the outside that we are initialized
			protocol.send(createMessageOfType(MessageType.Initialized));

			c({ protocol, initData });
		});

		// Tell the outside that we are ready to receive messages
		protocol.send(createMessageOfType(MessageType.Ready));
	});
}

async function startExtensionHostProcess(): Promise<void> {

	// Print a console message when rejection isn't handled within N seconds. For details:
	// see https://nodejs.org/api/process.html#process_event_unhandledrejection
	// and https://nodejs.org/api/process.html#process_event_rejectionhandled
	const unhandledPromises: Promise<any>[] = [];
	process.on('unhandledRejection', (reason: any, promise: Promise<any>) => {
		unhandledPromises.push(promise);
		setTimeout(() => {
			const idx = unhandledPromises.indexOf(promise);
			if (idx >= 0) {
				promise.catch(e => {
					unhandledPromises.splice(idx, 1);
					if (!isCancellationError(e)) {
						console.warn(`rejected promise not handled within 1 second: ${e}`);
						if (e && e.stack) {
							console.warn(`stack trace: ${e.stack}`);
						}
						if (reason) {
							onUnexpectedError(reason);
						}
					}
				});
			}
		}, 1000);
	});

	process.on('rejectionHandled', (promise: Promise<any>) => {
		const idx = unhandledPromises.indexOf(promise);
		if (idx >= 0) {
			unhandledPromises.splice(idx, 1);
		}
	});

	// Print a console message when an exception isn't handled.
	process.on('uncaughtException', function (err: Error) {
		onUnexpectedError(err);
	});

	performance.mark(`code/extHost/willConnectToRenderer`);
	const protocol = await createExtHostProtocol();
	performance.mark(`code/extHost/didConnectToRenderer`);
	const renderer = await connectToRenderer(protocol);
	performance.mark(`code/extHost/didWaitForInitData`);
	const { initData } = renderer;
	// setup things
	patchProcess(!!initData.environment.extensionTestsLocationURI); // to support other test frameworks like Jasmin that use process.exit (https://github.com/microsoft/vscode/issues/37708)
	initData.environment.useHostProxy = args.useHostProxy !== undefined ? args.useHostProxy !== 'false' : undefined;
	initData.environment.skipWorkspaceStorageLock = boolean(args.skipWorkspaceStorageLock, false);

	// host abstraction
	const hostUtils = new class NodeHost implements IHostUtils {
		declare readonly _serviceBrand: undefined;
		public readonly pid = process.pid;
		exit(code: number) { nativeExit(code); }
		exists(path: string) { return Promises.exists(path); }
		realpath(path: string) { return realpath(path); }
	};

	// Attempt to load uri transformer
	let uriTransformer: IURITransformer | null = null;
	if (initData.remote.authority && args.transformURIs) {
		uriTransformer = createURITransformer(initData.remote.authority);
	}

	const extensionHostMain = new ExtensionHostMain(
		renderer.protocol,
		initData,
		hostUtils,
		uriTransformer
	);

	// rewrite onTerminate-function to be a proper shutdown
	onTerminate = (reason: string) => extensionHostMain.terminate(reason);
}

startExtensionHostProcess().catch((err) => console.log(err));<|MERGE_RESOLUTION|>--- conflicted
+++ resolved
@@ -28,12 +28,10 @@
 import 'vs/workbench/api/common/extHost.common.services';
 import 'vs/workbench/api/node/extHost.node.services';
 
-<<<<<<< HEAD
-=======
 // TODO this is a layer breaker for types only provided in Electron
 import type { MessagePortMain } from 'electron';
 import type { UtilityNodeJSProcess } from 'vs/base/parts/sandbox/node/electronTypes';
->>>>>>> 93384f37
+
 
 interface ParsedExtHostArgs {
 	transformURIs?: boolean;
