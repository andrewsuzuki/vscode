--- conflicted
+++ resolved
@@ -375,13 +375,9 @@
 	}
 
 	updateMarkdownMessage(message: Node) {
-<<<<<<< HEAD
 		const messageDom = this._elements.message;
 		reset(messageDom, message);
 		this._elements.statusLabel.innerText = '';
-=======
-		reset(this._elements.message, message);
->>>>>>> 6c10bd12
 		this._elements.markdownMessage.classList.toggle('hidden', false);
 		if (messageDom.scrollHeight > messageDom.clientHeight) {
 			this._ctxMessageCropState.set('cropped');
